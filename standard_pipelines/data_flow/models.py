--- conflicted
+++ resolved
@@ -1,17 +1,11 @@
 from sqlalchemy import String, Text, Boolean, ForeignKey, Index, text, UUID
 from typing import Optional, List
-<<<<<<< HEAD
 from sqlalchemy.orm import Mapped, mapped_column, relationship, declared_attr
-from standard_pipelines.database.models import BaseMixin
-from standard_pipelines.auth.models import Client
-=======
-from sqlalchemy.orm import Mapped, mapped_column, relationship
 from standard_pipelines.database.models import BaseMixin, SecureMixin
 from typing import TYPE_CHECKING
 
 if TYPE_CHECKING:
     from standard_pipelines.auth.models import User
->>>>>>> dac40812
 
 class Notification(BaseMixin):
     """Model for storing notifications with title and body for consumption by apprise."""
