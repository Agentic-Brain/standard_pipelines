--- conflicted
+++ resolved
@@ -47,11 +47,8 @@
         'USE_OPENAI': True,
         'USE_MAILGUN': True,
         'USE_HUBSPOT': True,
-<<<<<<< HEAD
         'USE_ZOHO': True,
-=======
         'USE_PAPERTRAIL': True,
->>>>>>> 7a46bd97
         # Add more API usage flags as needed
     }
 
@@ -107,11 +104,8 @@
         'USE_GOOGLE': 'GOOGLE',
         'USE_OPENAI': 'OPENAI',
         'USE_HUBSPOT': 'HUBSPOT',
-<<<<<<< HEAD
+        'USE_PAPERTRAIL': 'PAPERTRAIL',
         'USE_ZOHO': 'ZOHO',
-=======
-        'USE_PAPERTRAIL': 'PAPERTRAIL',
->>>>>>> 7a46bd97
         # Add more mappings as needed
     }
 
