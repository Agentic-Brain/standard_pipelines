from dotenv import load_dotenv
import os
from typing import Any, Dict
from standard_pipelines.version import get_versions
# TODO: Should shift this from warnings to logging
import warnings

class Config:
    # Core settings that are required for the application to function
    REQUIRED_SETTINGS: Dict[str, Any] = {
        'DB_USER': None,
        'DB_PASS': None,
        'DB_HOST': None,
        'DB_PORT': None,
        'DB_NAME': None,
        'REDIS_HOST': None,
        'REDIS_PORT': 6379,
        'REDIS_DB': 0,
        'SECRET_KEY': None,
        'ENCRYPTION_KEY': None,
        'SECURITY_PASSWORD_SALT': None,
        'SECURITY_PASSWORD_HASH': 'bcrypt',
        'DEFAULT_CLIENT_NAME': 'agentic-brain',
        'INTERNAL_API_KEY': None,
    }

    # Optional settings that enable additional features
    OPTIONAL_SETTINGS: Dict[str, Any] = {
        'FLASK_APP': None,
        'EMAIL_HTML': True,
        'DEFAULT_ADMIN_ACCOUNT': None,
        'DEFAULT_ADMIN_PASSWORD': None,
        'SECURITY_REGISTERABLE': True,
        'SECURITY_CONFIRMABLE': True,
        'SECURITY_CHANGEABLE': True,
        'SECURITY_RECOVERABLE': True,
        'SECURITY_TWO_FACTOR': False,
        'SECURITY_TRACKABLE': True,
        'SENTRY_DSN': None,
    }

    # API Usage flags
    API_USE_SETTINGS: Dict[str, bool] = {
        'USE_STRIPE': False,
        'USE_BITWARDEN': True,
        'USE_GOOGLE': True,
        'USE_OPENAI': True,
        'USE_MAILGUN': True,
        'USE_HUBSPOT': True,
<<<<<<< HEAD
        'USE_MICROSOFT': True,
=======
        'USE_ZOHO': True,
        'USE_PAPERTRAIL': True,
        # Add more API usage flags as needed
>>>>>>> 2871efdd
    }

    # API Configuration values
    API_SETTINGS: Dict[str, Dict[str, Any]] = {
        'STRIPE': {
            'STRIPE_SECRET_KEY': None,
            'STRIPE_PUBLIC_KEY': None,
            'STRIPE_WEBHOOK_SIGNING_KEY': None,
        },
        'BITWARDEN': {
            'BITWARDEN_ACCESS_TOKEN': None,
            'BITWARDEN_STATE_FILE_PATH': None,
            'BITWARDEN_ORGANIZATION_ID': None,
            'DEFAULT_CLIENT_BITWARDEN_KEY_ID': None,
        },
        'OPENAI': {
            'OPENAI_API_KEY': None,
        },
        'MAILGUN': {
            'MAILGUN_API_KEY': None,
            'MAILGUN_SEND_DOMAIN': None,
            'MAILGUN_SEND_USER': None,
        },
        'HUBSPOT': {
            'HUBSPOT_CLIENT_ID': None,
            'HUBSPOT_CLIENT_SECRET': None,
        },
        'ZOHO': {
            'ZOHO_CLIENT_ID': None,
            'ZOHO_CLIENT_SECRET': None,
        },
        'GOOGLE': {
            'GOOGLE_REDIRECT_URI': None,
            'GOOGLE_CLIENT_ID': None,
            'GOOGLE_CLIENT_SECRET': None,
            'GOOGLE_SCOPES': "https://www.googleapis.com/auth/gmail.modify https://www.googleapis.com/auth/userinfo.email https://www.googleapis.com/auth/userinfo.profile" 
        },
<<<<<<< HEAD
        'MICROSOFT': {
            'MICROSOFT_REDIRECT_URI': None,
            'MICROSOFT_TENANT_ID': None,
            'MICROSOFT_CLIENT_ID': None,
            'MICROSOFT_CLIENT_SECRET': None,
            'MICROSOFT_SCOPES': "Mail.ReadWrite",
        }
=======
        'PAPERTRAIL': {
            'PAPERTRAIL_HOST': None,
            'PAPERTRAIL_PORT': None,
            # This is the hostname of the system that is running the application
            'PAPERTRAIL_SYSTEM_HOSTNAME': None,
        },
        # Add more API configurations as needed
>>>>>>> 2871efdd
    }

    # Mapping of API usage flags to their corresponding API groups
    API_REQUIREMENTS: Dict[str, str] = {
        'USE_STRIPE': 'STRIPE',
        'USE_BITWARDEN': 'BITWARDEN',
        'USE_MAILGUN': 'MAILGUN',
        'USE_GOOGLE': 'GOOGLE',
        'USE_OPENAI': 'OPENAI',
        'USE_HUBSPOT': 'HUBSPOT',
<<<<<<< HEAD
        'USE_MICROSOFT': 'MICROSOFT',
=======
        'USE_PAPERTRAIL': 'PAPERTRAIL',
        'USE_ZOHO': 'ZOHO',
        # Add more mappings as needed
>>>>>>> 2871efdd
    }

    # Data flow configuration paths
    DATA_FLOW_CONFIG_DIR = os.path.join(os.path.dirname(os.path.dirname(__file__)), 'config', 'data_flow')
    TAP_HUBSPOT_CONTACTS_CATALOG_PATH = os.path.join(DATA_FLOW_CONFIG_DIR, 'tap_hubspot_contacts_catalog.json')

    def __init__(self, env_prefix: str) -> None:
        # These are all defined just to prevent errors with type checking
        self.DB_USER: str
        self.DB_PASS: str
        self.DB_NAME: str
        self.DB_HOST: str
        self.DB_PORT: str
        self.REDIS_HOST: str
        self.REDIS_PORT: str

        load_dotenv()
        versions = get_versions()
        self.FLASK_BASE_VERSION = versions['flask_base']
        self.APP_VERSION = versions['app']
        self.env_prefix = env_prefix

        # Set required settings
        self._configure_settings(self.REQUIRED_SETTINGS, required=True)
        # Set optional settings
        self._configure_settings(self.OPTIONAL_SETTINGS, required=False)
        # Configure API usage flags
        self._configure_api_usage()
        # Configure API settings based on usage
        self._configure_api_settings()

        self.SQLALCHEMY_DATABASE_URI = f'postgresql://{self.DB_USER}:{self.DB_PASS}@{self.DB_HOST}:{self.DB_PORT}/{self.DB_NAME}'
        self.set_additional_config()
        self.build_celery_config()

    def _configure_settings(self, settings: Dict[str, Any], required: bool = False) -> None:
        """Configure settings from environment variables or defaults"""
        for key, common_value in settings.items():
            env_value = self.get_env(key)
            if env_value is not None:
                setattr(self, key, env_value)
            elif not hasattr(self, key) or getattr(self, key) is None:
                if required and common_value is None:
                    raise ValueError(f"Required configuration '{key}' is not set")
                setattr(self, key, getattr(self, key, common_value))

    def _configure_api_usage(self) -> None:
        """Configure which APIs are in use"""
        for api_flag in self.API_USE_SETTINGS:
            env_value = self.get_env(api_flag)
            if env_value is not None:
                # Convert string environment values to boolean
                use_api = env_value.lower() in ('true', '1', 'yes', 'on')
                setattr(self, api_flag, use_api)
            else:
                setattr(self, api_flag, self.API_USE_SETTINGS[api_flag])

    def _configure_api_settings(self) -> None:
        """Configure API-specific settings based on which APIs are in use"""
        env = os.getenv('FLASK_ENV', 'development').lower()
        is_dev_or_test = env in ['development', 'testing']

        for api_flag, api_group in self.API_REQUIREMENTS.items():
            if getattr(self, api_flag, False):
                # If this API is in use, configure its settings
                api_settings = self.API_SETTINGS[api_group]
                missing_configs = []

                for key, default_value in api_settings.items():
                    env_value = self.get_env(key)
                    if env_value is not None:
                        setattr(self, key, env_value)
                    elif default_value is not None:
                        setattr(self, key, default_value)
                    else:
                        if is_dev_or_test:
                            missing_configs.append(key)
                            setattr(self, key, None)  # Set to None for dev/test
                        else:
                            raise ValueError(
                                f"Required API configuration '{key}' is not set for {api_group}. "
                                f"This must be set via environment variable {self.env_prefix}_{key} "
                                f"when {api_flag} is enabled."
                            )

                if is_dev_or_test and missing_configs:
                    warnings.warn(
                        f"Warning: {api_group} is enabled but missing configurations: {', '.join(missing_configs)}. "
                        f"These should be set via environment variables in {self.env_prefix} prefix. "
                        "This warning is only shown in development/testing environments."
                    )

    def verify_api_configuration(self) -> None:
        """Verify that all required API configurations are set when their corresponding API is in use"""
        env = os.getenv('FLASK_ENV', 'development').lower()
        is_dev_or_test = env in ['development', 'testing']

        for api_flag, api_group in self.API_REQUIREMENTS.items():
            if getattr(self, api_flag, False):
                api_settings = self.API_SETTINGS[api_group]
                missing_configs = []

                for key in api_settings:
                    if getattr(self, key, None) is None:
                        if is_dev_or_test:
                            missing_configs.append(key)
                        else:
                            raise ValueError(
                                f"Missing required API configuration for {api_group}: {key}. "
                                f"This must be set when {api_flag} is enabled."
                            )

                if is_dev_or_test and missing_configs:
                    warnings.warn(
                        f"Warning: {api_group} is enabled but missing configurations: {', '.join(missing_configs)}. "
                        "This warning is only shown in development/testing environments."
                    )

    def verify_attributes(self) -> None:
        '''Verifies that the configuration object has all required attributes'''
        # Verify core required settings
        for name in self.REQUIRED_SETTINGS:
            if getattr(self, name) is None:
                raise ValueError(
                    f"Required configuration '{name}' is not set. "
                    f"This must be set via environment variable {self.env_prefix}_{name} "
                    f"or in the configuration class."
                )
        # Verify API configurations
        self.verify_api_configuration()

    def get_env(self, key: str, default: Any = None) -> Any:
        return os.getenv(f'{self.env_prefix}_{key}', default)

    def build_celery_config(self):
        url = f'redis://{self.REDIS_HOST}:{self.REDIS_PORT}/0'
        celery_conf = {
            'broker_url': url,
            'result_backend': url,
            'beat_schedule': {
                'check-scheduled-items': {
                    'task': 'standard_pipelines.celery.tasks.check_scheduled_items',
                    'schedule': float(os.getenv('SCHEDULED_ITEMS_CHECK_INTERVAL', '60.0')),  # Configurable interval in seconds
                }
            }
        }
        self.CELERY_CONFIG = celery_conf

    # Just defined to allow for children to inherit
    def set_additional_config(self) -> None:
        pass

class DevelopmentConfig(Config):
    def __init__(self) -> None:
        self.FLASK_ENV = 'development'
        # Postgres 
        self.DB_USER: str = 'postgres'
        self.DB_PASS: str = 'postgres_password'
        self.DB_HOST: str = 'localhost'
        self.DB_PORT: int = 5432
        self.DB_NAME: str = 'postgres'
        # Redis/Celery
        self.REDIS_HOST: str = 'localhost'
        self.REDIS_PORT: int = 6379
        self.REDIS_DB: int = 0
        self.SECRET_KEY: str = 'secret'
        self.BROKER_URL = "redis://localhost:6379/0"  
        self.RESULT_BACKEND = "redis://localhost:6379/0"
        self.TASK_IGNORE_RESULT = True
        self.BITWARDEN_STATE_FILE_PATH: str = 'bitwarden-state'
        self.PREFERRED_URL_SCHEME = 'http'
        # Flask
        self.SECRET_KEY: str = 'secret'
        self.FLASK_DEBUG: bool = True
        self.DEFAULT_ADMIN_ACCOUNT:  str = 'admin@example.com'
        self.DEFAULT_ADMIN_PASSWORD: str = 'password'
        self.SECURITY_PASSWORD_SALT: str = 'password_salt' # Should be random 128 bits for production systems
        self.ENCRYPTION_KEY: str = 'IduTzHtJ7mk2B/j3TzMl4XC/+NdSFAgbIcgGh7nlguc=' # Development encryption KEY. CHANGE THIS IN PRODUCTION
        self.DEFAULT_CLIENT_NAME = 'agentic-brain'
        self.INTERNAL_API_KEY: str = 'internal_api_key'
        super().__init__('DEVELOPMENT')

        # Required to be set manually in each config type
        self.verify_attributes()


    def set_additional_config(self) -> None:
        additional_keys = [

        ]
        for key in additional_keys:
            setattr(self, key, self.get_env(key))

class TestingConfig(Config):
    WTF_CSRF_ENABLED = False  # Disable CSRF tokens in the forms for testing
    def __init__(self) -> None:
        self.FLASK_ENV = 'testing'
        # Postgres (using SQLite for testing)
        self.DB_USER: str = 'postgres'
        self.DB_PASS: str = 'postgres_password'
        self.DB_HOST: str = 'localhost'
        self.DB_PORT: int = 5432
        self.DB_NAME: str = 'postgres'
        # Redis/Celery
        self.REDIS_HOST: str = 'localhost'
        self.REDIS_PORT: int = 6379
        self.REDIS_DB: int = 0  # Using different DB for testing
        self.BROKER_URL = "redis://localhost:6379/0"
        self.RESULT_BACKEND = "redis://localhost:6379/0"
        self.TASK_IGNORE_RESULT = True
        # Flask
        self.SECRET_KEY: str = 'test_secret'
        self.FLASK_DEBUG: bool = True
        self.DEFAULT_ADMIN_ACCOUNT: str = 'test@example.com'
        self.DEFAULT_ADMIN_PASSWORD: str = 'test_password'
        self.SECURITY_PASSWORD_SALT: str = 'test_salt'
        self.ENCRYPTION_KEY: str = 'IduTzHtJ7mk2B/j3TzMl4XC/+NdSFAgbIcgGh7nlguc='
        self.BITWARDEN_STATE_FILE_PATH: str = 'bitwarden-state'
        # Testing specific settings
        self.TESTING = True
        self.WTF_CSRF_ENABLED = False
        self.SECURITY_CONFIRMABLE = False
        self.SECURITY_SEND_REGISTER_EMAIL = False
        self.SENTRY_DSN = ''
        self.INTERNAL_API_KEY: str = 'internal_api_key'
        super().__init__('TESTING')
        self.verify_attributes()

    def set_additional_config(self) -> None:
        additional_keys = [
            'GMAIL_TEST_RECIPIENT'
        ]
        for key in additional_keys:
            setattr(self, key, self.get_env(key))

class ProductionConfig(Config):
    def __init__(self) -> None:
        self.FLASK_ENV = 'production'
        # Has to be set after initial creation
        super().__init__('PRODUCTION')
        self.PREFERRED_URL_SCHEME = 'https'
        self.verify_attributes()

    def set_additional_config(self) -> None:
        additional_keys = [

        ]
        for key in additional_keys:
            setattr(self, key, self.get_env(key))

class StagingConfig(Config):
    def __init__(self) -> None:
        self.FLASK_ENV = 'staging'
        # Has to be set after initial creation, similar to ProductionConfig
        super().__init__('STAGING')
        self.verify_attributes()

    def set_additional_config(self) -> None:
        additional_keys = [

        ]
        for key in additional_keys:
            setattr(self, key, self.get_env(key))

# Used to get initial config type, defined by FLASK_ENV
def get_config() -> Config:
    env = os.getenv('FLASK_ENV', 'development').lower()
    config_classes = {
        'development': DevelopmentConfig,
        'testing': TestingConfig,
        'staging': StagingConfig,
        'production': ProductionConfig
    }
    return config_classes.get(env, DevelopmentConfig)()<|MERGE_RESOLUTION|>--- conflicted
+++ resolved
@@ -47,13 +47,9 @@
         'USE_OPENAI': True,
         'USE_MAILGUN': True,
         'USE_HUBSPOT': True,
-<<<<<<< HEAD
         'USE_MICROSOFT': True,
-=======
         'USE_ZOHO': True,
         'USE_PAPERTRAIL': True,
-        # Add more API usage flags as needed
->>>>>>> 2871efdd
     }
 
     # API Configuration values
@@ -91,23 +87,19 @@
             'GOOGLE_CLIENT_SECRET': None,
             'GOOGLE_SCOPES': "https://www.googleapis.com/auth/gmail.modify https://www.googleapis.com/auth/userinfo.email https://www.googleapis.com/auth/userinfo.profile" 
         },
-<<<<<<< HEAD
         'MICROSOFT': {
             'MICROSOFT_REDIRECT_URI': None,
             'MICROSOFT_TENANT_ID': None,
             'MICROSOFT_CLIENT_ID': None,
             'MICROSOFT_CLIENT_SECRET': None,
             'MICROSOFT_SCOPES': "Mail.ReadWrite",
-        }
-=======
+        },
         'PAPERTRAIL': {
             'PAPERTRAIL_HOST': None,
             'PAPERTRAIL_PORT': None,
             # This is the hostname of the system that is running the application
             'PAPERTRAIL_SYSTEM_HOSTNAME': None,
         },
-        # Add more API configurations as needed
->>>>>>> 2871efdd
     }
 
     # Mapping of API usage flags to their corresponding API groups
@@ -118,13 +110,9 @@
         'USE_GOOGLE': 'GOOGLE',
         'USE_OPENAI': 'OPENAI',
         'USE_HUBSPOT': 'HUBSPOT',
-<<<<<<< HEAD
         'USE_MICROSOFT': 'MICROSOFT',
-=======
         'USE_PAPERTRAIL': 'PAPERTRAIL',
         'USE_ZOHO': 'ZOHO',
-        # Add more mappings as needed
->>>>>>> 2871efdd
     }
 
     # Data flow configuration paths
