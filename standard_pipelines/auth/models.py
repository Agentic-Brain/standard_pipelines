from sqlalchemy import DateTime, func, String, Integer, Boolean, ForeignKey, Text, UniqueConstraint
from sqlalchemy.orm import Mapped, relationship, mapped_column, declared_attr
from sqlalchemy.dialects.postgresql import UUID
from sqlalchemy.exc import IntegrityError
from flask_security.core import UserMixin, RoleMixin
from standard_pipelines.extensions import db
from standard_pipelines.database.models import BaseMixin
from typing import TYPE_CHECKING, Optional, List
from datetime import datetime, timezone
import uuid
from standard_pipelines.database.models import SecureMixin
from flask import current_app

if TYPE_CHECKING:
    from standard_pipelines.data_flow.models import Client

class Role(BaseMixin, RoleMixin):
    __tablename__ = 'role'
    name: Mapped[str] = mapped_column(String(80), unique=True)
    description: Mapped[str] = mapped_column(String(255))
    users: Mapped[list['User']] = relationship('User', secondary='user_role_join', back_populates='roles', passive_deletes=True)

    # TODO: init function

class User(BaseMixin, UserMixin):
    __tablename__ = 'user'
    # Default core usage info
    email: Mapped[str] = mapped_column(String(255), unique=True)
    password: Mapped[str] = mapped_column(String(255))
    active: Mapped[bool] = mapped_column(Boolean)
    confirmed_at: Mapped[Optional[DateTime]] = mapped_column(DateTime)

    # Add Custom fields here

    # Extra details Flask_Security Details
    fs_uniquifier: Mapped[str] = mapped_column(String(64), unique=True)
    
    # SECURITY_TRACKABLE requirements
    last_login_at: Mapped[DateTime] = mapped_column(DateTime, server_default=func.now())
    current_login_at: Mapped[DateTime] = mapped_column(DateTime, server_default=func.now())
    last_login_ip: Mapped[str] = mapped_column(String, server_default='0.0.0.0')
    current_login_ip: Mapped[str] = mapped_column(String, server_default='0.0.0.0')
    login_count: Mapped[int] = mapped_column(Integer, server_default='0')
    
    # SECURITY TWO FACTOR requirements
    tf_totp_secret: Mapped[Optional[str]] = mapped_column(String(255))
    tf_primary_method: Mapped[Optional[str]] = mapped_column(String)
    tf_phone_number: Mapped[Optional[str]] = mapped_column(String(128))

    # DataFlow Client relationship
    client_id: Mapped[UUID] = mapped_column(UUID, ForeignKey('client.id', ondelete='CASCADE'), nullable=False)
    client: Mapped['Client'] = relationship('Client', back_populates='users')
    
    # Role relationship
    roles: Mapped[list['Role']] = relationship('Role', secondary='user_role_join', back_populates='users', passive_deletes=True)
    
<<<<<<< HEAD

class Client(BaseMixin):
    __tablename__ = 'client'
    
    name: Mapped[str] = mapped_column(String(255), nullable=False)
    description: Mapped[Optional[str]] = mapped_column(String(1000))
    is_active: Mapped[bool] = mapped_column(Boolean, default=True, server_default='true')
    domain: Mapped[Optional[str]] = mapped_column(String(255), unique=True)
    
    # Relationships
    users: Mapped[List['User']] = relationship('User', back_populates='client', passive_deletes=True)
    data_flows: Mapped[List['DataFlowRegistry']] = relationship(
        'DataFlowRegistry',
        secondary='client_data_flow_registry_join',
        back_populates='clients',
        passive_deletes=True
    )
    
    def __repr__(self) -> str:
        return f"<Client {self.name}>"


=======
>>>>>>> dac40812
# Jointable
# TODO: setup cascsading delete to remove join entry if a user is deleted
# TODO: Change this to GUID, Will need to join on GUID as well
class UserRoleJoin(BaseMixin):
    __tablename__ = 'user_role_join'
    user_id: Mapped[UUID] = mapped_column(UUID, ForeignKey('user.id', ondelete='CASCADE')) 
    role_id: Mapped[UUID] = mapped_column(UUID, ForeignKey('role.id', ondelete='CASCADE'))

class BaseCredentials(SecureMixin):
    """Base model for storing encrypted credentials."""

    __abstract__ = True
    
    # Link to client for encryption key lookup
    client_id: Mapped[UUID] = mapped_column(
        UUID, 
        ForeignKey('client.id', ondelete='CASCADE'),
        unique=True
    )
    
    @declared_attr
    def client(self) -> Mapped['Client']:
        return relationship('Client')
    
    def get_encryption_key(self) -> bytes:
        """Get encryption key from Bitwarden using the client's encryption key ID."""
        
        # Get Bitwarden client from Flask app extensions
        
        bitwarden_client = current_app.extensions['bitwarden_client']
        
        # Retrieve the secret using the client's encryption key ID
        try:
            secret = bitwarden_client.secrets().get(self.client.bitwarden_encryption_key_id)
            if secret.success:
                return secret.data.value.encode()
            else:
                raise Exception(f"Failed to retrieve secret from Bitwarden: {secret.data.error}")
        except Exception as e:
            print(f"Error retrieving secret from Bitwarden: {e}")
            raise e
        

    def __repr__(self) -> str:
        """Return string representation showing client name and credential type."""
        return f"<{self.__class__.__name__} for {self.client.name}>"

class FirefliesCredentials(BaseCredentials):
    """Credentials for Fireflies.ai API access."""
    __tablename__ = 'fireflies_credential'
    
    # API Key for Fireflies.ai
    api_key: Mapped[str] = mapped_column(String(255))
    
    def __init__(self, client_id: UUID, api_key: str):
        self.client_id = client_id
        self.api_key = api_key<|MERGE_RESOLUTION|>--- conflicted
+++ resolved
@@ -53,32 +53,7 @@
     
     # Role relationship
     roles: Mapped[list['Role']] = relationship('Role', secondary='user_role_join', back_populates='users', passive_deletes=True)
-    
-<<<<<<< HEAD
 
-class Client(BaseMixin):
-    __tablename__ = 'client'
-    
-    name: Mapped[str] = mapped_column(String(255), nullable=False)
-    description: Mapped[Optional[str]] = mapped_column(String(1000))
-    is_active: Mapped[bool] = mapped_column(Boolean, default=True, server_default='true')
-    domain: Mapped[Optional[str]] = mapped_column(String(255), unique=True)
-    
-    # Relationships
-    users: Mapped[List['User']] = relationship('User', back_populates='client', passive_deletes=True)
-    data_flows: Mapped[List['DataFlowRegistry']] = relationship(
-        'DataFlowRegistry',
-        secondary='client_data_flow_registry_join',
-        back_populates='clients',
-        passive_deletes=True
-    )
-    
-    def __repr__(self) -> str:
-        return f"<Client {self.name}>"
-
-
-=======
->>>>>>> dac40812
 # Jointable
 # TODO: setup cascsading delete to remove join entry if a user is deleted
 # TODO: Change this to GUID, Will need to join on GUID as well
