--- conflicted
+++ resolved
@@ -33,19 +33,17 @@
             'icon': url_for('static', filename='images/google-icon.png'),
             'description': 'Connect to Google for email integration'
         },
-<<<<<<< HEAD
         'microsoft': {
             'enabled': bool(current_app.config.get('USE_MICROSOFT')),
             'connected': MicrosoftCredentials.query.filter_by(client_id=current_user.client_id).first() is not None,
             'icon': url_for('static', filename='images/microsoft-icon.png'),
             'description': 'Connect to Microsoft for email integration'
-=======
+        },
         'zoho': {
             'enabled': bool(current_app.config.get('USE_ZOHO')),
             'connected': ZohoCredentials.query.filter_by(client_id=current_user.client_id).first() is not None,
             'icon': url_for('static', filename='images/zoho-icon.png'),
             'description': 'Connect to Zoho to sync contacts and deals'
->>>>>>> 2871efdd
         }
     }
 
