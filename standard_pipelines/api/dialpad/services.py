from flask import current_app
from standard_pipelines.api.services import BaseAPIManager
from dialpad import DialpadClient
from datetime import datetime
import pytz
from requests.exceptions import RequestException, HTTPError
from typing import Optional

class DialpadAPIManager(BaseAPIManager):
    def __init__(self, api_config: dict) -> None:
        super().__init__(api_config)
        self.dialpad_client = DialpadClient(api_config["api_key"])

    @property
    def required_config(self) -> list[str]:
        return ["api_key"]

    #============ API Functions =============#
    def get_transcript(self, call_data: dict, timezone: str = "UTC"):
        try:
            call_id = call_data.get("call_id")
            if not isinstance(call_id, (str, int)):
                current_app.logger.error("Invalid call_id provided.")
                return {"error": "Invalid call_id provided."}
            call_id = str(call_id)
            
            transcript = self.dialpad_client.transcript.get(call_id=call_id)
            lines = transcript.get("lines")
            if not lines:
                current_app.logger.error(f"No transcript found for call_id: {call_id}")
                return {"error": "No transcript found"}

            only_transcripts = [entry for entry in lines if entry.get('type', '').lower() == 'transcript']
            participants = self._get_call_participants(call_data)
            formatted_transcript = self._format_transcript(only_transcripts, call_data, participants, timezone)
            return {"transcript": formatted_transcript, "participants": participants}

        except HTTPError as e:
            current_app.logger.error(f"An HTTP error occurred while getting transcript: {e}")
            return {"error": f"An HTTP error occurred while getting transcript: {e}"}
        except RequestException as e:
            current_app.logger.error(f"An API request error occurred while getting transcript: {e}")
            return {"error": f"An API request error occurred while getting transcript: {e}"}
        except Exception as e:
            current_app.logger.exception(f"An unexpected error occurred while getting transcript: {e}")
            return {"error": f"An unexpected error occurred while getting transcript: {e}"}
        
    def subscribe_to_call_webhook(self, hook_url: str, call_states: Optional[list[str]] = None):
        try:
            if call_states is None:
                call_states = ["hangup"]

            webhook_info = self.get_webhook_id(hook_url) # Get the webhook id if it already exists
            if 'error' in webhook_info:
                webhook_info = self.create_webhook(hook_url) # Create the webhook if it doesn't exist
                if 'error' in webhook_info:
                    return {"error": webhook_info['error']}
            
            subscription_response = self.dialpad_client.subscription.create_call_event_subscription(
                webhook_info["webhook_id"],
                call_states=call_states,
            )
            if 'error' in subscription_response:
                if subscription_response['error'].get("code") == 409:
                    current_app.logger.info(f"Webhook already subscribed to call events: {webhook_info.get('webhook_id')}")
                    return {"success": True}
                current_app.logger.error(f"Error subscribing to webhook: {subscription_response['error']}")
                return {"error": subscription_response['error']}

            current_app.logger.info(f"Subscribed to webhook: {webhook_info.get('webhook_id')}")
            return {"success": True}
        
        except HTTPError as e:
            current_app.logger.error(f"An HTTP error occurred while subscribing to webhook: {e}")
            return {"error": f"An HTTP error occurred while subscribing to webhook: {e}"}
        except RequestException as e:
            current_app.logger.error(f"An API request error occurred while subscribing to webhook: {e}")
            return {"error": f"An API request error occurred while subscribing to webhook: {e}"}
        except Exception as e:
            current_app.logger.exception(f"An unexpected error occurred while subscribing to webhook: {e}")
            return {"error": f"An unexpected error occurred while subscribing to webhook: {e}"}
        
    def create_webhook(self, hook_url: str):
        try:
            webhook = self.dialpad_client.webhook.create_webhook(hook_url)

            if 'error' in webhook:
                webhook_code = webhook['error'].get("code")
                current_app.logger.error(f"Error creating webhook: {webhook.get('error')}")
                if webhook_code == 409:
                    return {"error": "Webhook already exists"}
                return {"error": webhook.get("error")}
             
            if webhook.get("id"):
                current_app.logger.info(f"Webhook created successfully: {webhook}")
                return {"webhook_id": webhook["id"]}  
            current_app.logger.error(f"Webhook created but id not found: {webhook}")
            return {"error": "Webhook id not found"}
        
        except HTTPError as e:
            current_app.logger.error(f"An HTTP error occurred while creating webhook: {e}")
            return {"error": f"An HTTP error occurred while creating webhook: {e}"}
        except RequestException as e:
            current_app.logger.error(f"An API request error occurred while creating webhook: {e}")
            return {"error": f"An API request error occurred while creating webhook: {e}"}
        except Exception as e:
            current_app.logger.exception(f"An unexpected error occurred while creating webhook: {e}")
            return {"error": f"An unexpected error occurred while creating webhook: {e}"}
        
    def get_webhook_id(self, hook_url: str):
        try:
            webhooks = self.dialpad_client.webhook.list_webhooks()
            for webhook in webhooks:
                if webhook.get("hook_url") == hook_url:
                    current_app.logger.info(f"Webhook found: {webhook}")
                    if webhook.get("id"):
                        return {"webhook_id": webhook["id"]}
                    current_app.logger.error(f"Webhook found but id not found: {webhook}")
                    return {"error": "Webhook found but id not found"}
                
            current_app.logger.error(f"Webhook not found: {hook_url}")
            return {"error": "Webhook not found"}
        
        except HTTPError as e:
            current_app.logger.error(f"An HTTP error occurred while getting webhook id: {e}")
            return {"error": f"An HTTP error occurred while getting webhook id: {e}"}
        except RequestException as e:
            current_app.logger.error(f"An API request error occurred while getting webhook id: {e}")
            return {"error": f"An API request error occurred while getting webhook id: {e}"}
        except Exception as e:
            current_app.logger.exception(f"An unexpected error occurred while getting webhook id: {e}")
            return {"error": f"An unexpected error occurred while getting webhook id: {e}"}
        
    #============ Helper Functions =============#
<<<<<<< HEAD
    def _format_transcript(self, transcript_entries: list[dict], call_data: dict, participants: dict) -> str:
=======
    def _format_transcript(self, transcript_entries: list[dict], call_data: dict, participants: dict, timezone: str = "UTC") -> str:
>>>>>>> 60aa5431
        formatted_lines = []

        date_started = datetime.fromtimestamp(call_data.get('date_started') / 1000, tz=pytz.UTC) if call_data.get('date_started') else None
        call_id = call_data.get('call_id', 'Unknown Call ID')

        try:
            local_timezone = pytz.timezone(timezone)
        except pytz.UnknownTimeZoneError:
            local_timezone = pytz.UTC

<<<<<<< HEAD
=======
        if date_started:
            date_started = date_started.astimezone(local_timezone)

>>>>>>> 60aa5431
        formatted_lines.append(f"Organizer: {participants['host']['email']}")
        formatted_lines.append(f"Attendee: {participants['guest']['email']}")
        formatted_lines.append(f"Call Date: {date_started.strftime('%Y-%m-%d %H:%M:%S') if date_started else 'Unknown'}")
        formatted_lines.append(f"Call ID: {call_id}")

        for entry in transcript_entries:
            time_str = entry.get('time', '')
            try:
                time_obj = datetime.fromisoformat(time_str).replace(tzinfo=pytz.UTC).astimezone(local_timezone)
                timestamp = time_obj.strftime("[%H:%M:%S]")
            except ValueError:
                timestamp = "[Unknown Time]"

            speaker = entry.get('name', 'Unknown Speaker')
            content = entry.get('content', 'N/A')

            formatted_line = f"{timestamp} {speaker}: {content}"
            formatted_lines.append(formatted_line)
<<<<<<< HEAD
 
=======

>>>>>>> 60aa5431
        return "\n".join(formatted_lines)
    
    def _get_call_participants(self, call_data: dict) -> dict:
        guest = {
            "name": call_data.get("contact", {}).get("name", "Unknown Caller"),
            "email": call_data.get("contact", {}).get("email", ""),
            "phonenumber": call_data.get("contact", {}).get("phone", "")
        }

        host = {
            "name": call_data.get("target", {}).get("name", "Unknown Host"),
            "email": call_data.get("target", {}).get("email", ""),
            "phonenumber": call_data.get("target", {}).get("phone", "")
        }

        return {"guest": guest, "host": host}<|MERGE_RESOLUTION|>--- conflicted
+++ resolved
@@ -1,194 +1,182 @@
-from flask import current_app
-from standard_pipelines.api.services import BaseAPIManager
-from dialpad import DialpadClient
-from datetime import datetime
-import pytz
-from requests.exceptions import RequestException, HTTPError
-from typing import Optional
-
-class DialpadAPIManager(BaseAPIManager):
-    def __init__(self, api_config: dict) -> None:
-        super().__init__(api_config)
-        self.dialpad_client = DialpadClient(api_config["api_key"])
-
-    @property
-    def required_config(self) -> list[str]:
-        return ["api_key"]
-
-    #============ API Functions =============#
-    def get_transcript(self, call_data: dict, timezone: str = "UTC"):
-        try:
-            call_id = call_data.get("call_id")
-            if not isinstance(call_id, (str, int)):
-                current_app.logger.error("Invalid call_id provided.")
-                return {"error": "Invalid call_id provided."}
-            call_id = str(call_id)
-            
-            transcript = self.dialpad_client.transcript.get(call_id=call_id)
-            lines = transcript.get("lines")
-            if not lines:
-                current_app.logger.error(f"No transcript found for call_id: {call_id}")
-                return {"error": "No transcript found"}
-
-            only_transcripts = [entry for entry in lines if entry.get('type', '').lower() == 'transcript']
-            participants = self._get_call_participants(call_data)
-            formatted_transcript = self._format_transcript(only_transcripts, call_data, participants, timezone)
-            return {"transcript": formatted_transcript, "participants": participants}
-
-        except HTTPError as e:
-            current_app.logger.error(f"An HTTP error occurred while getting transcript: {e}")
-            return {"error": f"An HTTP error occurred while getting transcript: {e}"}
-        except RequestException as e:
-            current_app.logger.error(f"An API request error occurred while getting transcript: {e}")
-            return {"error": f"An API request error occurred while getting transcript: {e}"}
-        except Exception as e:
-            current_app.logger.exception(f"An unexpected error occurred while getting transcript: {e}")
-            return {"error": f"An unexpected error occurred while getting transcript: {e}"}
-        
-    def subscribe_to_call_webhook(self, hook_url: str, call_states: Optional[list[str]] = None):
-        try:
-            if call_states is None:
-                call_states = ["hangup"]
-
-            webhook_info = self.get_webhook_id(hook_url) # Get the webhook id if it already exists
-            if 'error' in webhook_info:
-                webhook_info = self.create_webhook(hook_url) # Create the webhook if it doesn't exist
-                if 'error' in webhook_info:
-                    return {"error": webhook_info['error']}
-            
-            subscription_response = self.dialpad_client.subscription.create_call_event_subscription(
-                webhook_info["webhook_id"],
-                call_states=call_states,
-            )
-            if 'error' in subscription_response:
-                if subscription_response['error'].get("code") == 409:
-                    current_app.logger.info(f"Webhook already subscribed to call events: {webhook_info.get('webhook_id')}")
-                    return {"success": True}
-                current_app.logger.error(f"Error subscribing to webhook: {subscription_response['error']}")
-                return {"error": subscription_response['error']}
-
-            current_app.logger.info(f"Subscribed to webhook: {webhook_info.get('webhook_id')}")
-            return {"success": True}
-        
-        except HTTPError as e:
-            current_app.logger.error(f"An HTTP error occurred while subscribing to webhook: {e}")
-            return {"error": f"An HTTP error occurred while subscribing to webhook: {e}"}
-        except RequestException as e:
-            current_app.logger.error(f"An API request error occurred while subscribing to webhook: {e}")
-            return {"error": f"An API request error occurred while subscribing to webhook: {e}"}
-        except Exception as e:
-            current_app.logger.exception(f"An unexpected error occurred while subscribing to webhook: {e}")
-            return {"error": f"An unexpected error occurred while subscribing to webhook: {e}"}
-        
-    def create_webhook(self, hook_url: str):
-        try:
-            webhook = self.dialpad_client.webhook.create_webhook(hook_url)
-
-            if 'error' in webhook:
-                webhook_code = webhook['error'].get("code")
-                current_app.logger.error(f"Error creating webhook: {webhook.get('error')}")
-                if webhook_code == 409:
-                    return {"error": "Webhook already exists"}
-                return {"error": webhook.get("error")}
-             
-            if webhook.get("id"):
-                current_app.logger.info(f"Webhook created successfully: {webhook}")
-                return {"webhook_id": webhook["id"]}  
-            current_app.logger.error(f"Webhook created but id not found: {webhook}")
-            return {"error": "Webhook id not found"}
-        
-        except HTTPError as e:
-            current_app.logger.error(f"An HTTP error occurred while creating webhook: {e}")
-            return {"error": f"An HTTP error occurred while creating webhook: {e}"}
-        except RequestException as e:
-            current_app.logger.error(f"An API request error occurred while creating webhook: {e}")
-            return {"error": f"An API request error occurred while creating webhook: {e}"}
-        except Exception as e:
-            current_app.logger.exception(f"An unexpected error occurred while creating webhook: {e}")
-            return {"error": f"An unexpected error occurred while creating webhook: {e}"}
-        
-    def get_webhook_id(self, hook_url: str):
-        try:
-            webhooks = self.dialpad_client.webhook.list_webhooks()
-            for webhook in webhooks:
-                if webhook.get("hook_url") == hook_url:
-                    current_app.logger.info(f"Webhook found: {webhook}")
-                    if webhook.get("id"):
-                        return {"webhook_id": webhook["id"]}
-                    current_app.logger.error(f"Webhook found but id not found: {webhook}")
-                    return {"error": "Webhook found but id not found"}
-                
-            current_app.logger.error(f"Webhook not found: {hook_url}")
-            return {"error": "Webhook not found"}
-        
-        except HTTPError as e:
-            current_app.logger.error(f"An HTTP error occurred while getting webhook id: {e}")
-            return {"error": f"An HTTP error occurred while getting webhook id: {e}"}
-        except RequestException as e:
-            current_app.logger.error(f"An API request error occurred while getting webhook id: {e}")
-            return {"error": f"An API request error occurred while getting webhook id: {e}"}
-        except Exception as e:
-            current_app.logger.exception(f"An unexpected error occurred while getting webhook id: {e}")
-            return {"error": f"An unexpected error occurred while getting webhook id: {e}"}
-        
-    #============ Helper Functions =============#
-<<<<<<< HEAD
-    def _format_transcript(self, transcript_entries: list[dict], call_data: dict, participants: dict) -> str:
-=======
-    def _format_transcript(self, transcript_entries: list[dict], call_data: dict, participants: dict, timezone: str = "UTC") -> str:
->>>>>>> 60aa5431
-        formatted_lines = []
-
-        date_started = datetime.fromtimestamp(call_data.get('date_started') / 1000, tz=pytz.UTC) if call_data.get('date_started') else None
-        call_id = call_data.get('call_id', 'Unknown Call ID')
-
-        try:
-            local_timezone = pytz.timezone(timezone)
-        except pytz.UnknownTimeZoneError:
-            local_timezone = pytz.UTC
-
-<<<<<<< HEAD
-=======
-        if date_started:
-            date_started = date_started.astimezone(local_timezone)
-
->>>>>>> 60aa5431
-        formatted_lines.append(f"Organizer: {participants['host']['email']}")
-        formatted_lines.append(f"Attendee: {participants['guest']['email']}")
-        formatted_lines.append(f"Call Date: {date_started.strftime('%Y-%m-%d %H:%M:%S') if date_started else 'Unknown'}")
-        formatted_lines.append(f"Call ID: {call_id}")
-
-        for entry in transcript_entries:
-            time_str = entry.get('time', '')
-            try:
-                time_obj = datetime.fromisoformat(time_str).replace(tzinfo=pytz.UTC).astimezone(local_timezone)
-                timestamp = time_obj.strftime("[%H:%M:%S]")
-            except ValueError:
-                timestamp = "[Unknown Time]"
-
-            speaker = entry.get('name', 'Unknown Speaker')
-            content = entry.get('content', 'N/A')
-
-            formatted_line = f"{timestamp} {speaker}: {content}"
-            formatted_lines.append(formatted_line)
-<<<<<<< HEAD
- 
-=======
-
->>>>>>> 60aa5431
-        return "\n".join(formatted_lines)
-    
-    def _get_call_participants(self, call_data: dict) -> dict:
-        guest = {
-            "name": call_data.get("contact", {}).get("name", "Unknown Caller"),
-            "email": call_data.get("contact", {}).get("email", ""),
-            "phonenumber": call_data.get("contact", {}).get("phone", "")
-        }
-
-        host = {
-            "name": call_data.get("target", {}).get("name", "Unknown Host"),
-            "email": call_data.get("target", {}).get("email", ""),
-            "phonenumber": call_data.get("target", {}).get("phone", "")
-        }
-
+from flask import current_app
+from standard_pipelines.api.services import BaseAPIManager
+from dialpad import DialpadClient
+from datetime import datetime
+import pytz
+from requests.exceptions import RequestException, HTTPError
+from typing import Optional
+
+class DialpadAPIManager(BaseAPIManager):
+    def __init__(self, api_config: dict) -> None:
+        super().__init__(api_config)
+        self.dialpad_client = DialpadClient(api_config["api_key"])
+
+    @property
+    def required_config(self) -> list[str]:
+        return ["api_key"]
+
+    #============ API Functions =============#
+    def get_transcript(self, call_data: dict, timezone: str = "UTC"):
+        try:
+            call_id = call_data.get("call_id")
+            if not isinstance(call_id, (str, int)):
+                current_app.logger.error("Invalid call_id provided.")
+                return {"error": "Invalid call_id provided."}
+            call_id = str(call_id)
+            
+            transcript = self.dialpad_client.transcript.get(call_id=call_id)
+            lines = transcript.get("lines")
+            if not lines:
+                current_app.logger.error(f"No transcript found for call_id: {call_id}")
+                return {"error": "No transcript found"}
+
+            only_transcripts = [entry for entry in lines if entry.get('type', '').lower() == 'transcript']
+            participants = self._get_call_participants(call_data)
+            formatted_transcript = self._format_transcript(only_transcripts, call_data, participants, timezone)
+            return {"transcript": formatted_transcript, "participants": participants}
+
+        except HTTPError as e:
+            current_app.logger.error(f"An HTTP error occurred while getting transcript: {e}")
+            return {"error": f"An HTTP error occurred while getting transcript: {e}"}
+        except RequestException as e:
+            current_app.logger.error(f"An API request error occurred while getting transcript: {e}")
+            return {"error": f"An API request error occurred while getting transcript: {e}"}
+        except Exception as e:
+            current_app.logger.exception(f"An unexpected error occurred while getting transcript: {e}")
+            return {"error": f"An unexpected error occurred while getting transcript: {e}"}
+        
+    def subscribe_to_call_webhook(self, hook_url: str, call_states: Optional[list[str]] = None):
+        try:
+            if call_states is None:
+                call_states = ["hangup"]
+
+            webhook_info = self.get_webhook_id(hook_url) # Get the webhook id if it already exists
+            if 'error' in webhook_info:
+                webhook_info = self.create_webhook(hook_url) # Create the webhook if it doesn't exist
+                if 'error' in webhook_info:
+                    return {"error": webhook_info['error']}
+            
+            subscription_response = self.dialpad_client.subscription.create_call_event_subscription(
+                webhook_info["webhook_id"],
+                call_states=call_states,
+            )
+            if 'error' in subscription_response:
+                if subscription_response['error'].get("code") == 409:
+                    current_app.logger.info(f"Webhook already subscribed to call events: {webhook_info.get('webhook_id')}")
+                    return {"success": True}
+                current_app.logger.error(f"Error subscribing to webhook: {subscription_response['error']}")
+                return {"error": subscription_response['error']}
+
+            current_app.logger.info(f"Subscribed to webhook: {webhook_info.get('webhook_id')}")
+            return {"success": True}
+        
+        except HTTPError as e:
+            current_app.logger.error(f"An HTTP error occurred while subscribing to webhook: {e}")
+            return {"error": f"An HTTP error occurred while subscribing to webhook: {e}"}
+        except RequestException as e:
+            current_app.logger.error(f"An API request error occurred while subscribing to webhook: {e}")
+            return {"error": f"An API request error occurred while subscribing to webhook: {e}"}
+        except Exception as e:
+            current_app.logger.exception(f"An unexpected error occurred while subscribing to webhook: {e}")
+            return {"error": f"An unexpected error occurred while subscribing to webhook: {e}"}
+        
+    def create_webhook(self, hook_url: str):
+        try:
+            webhook = self.dialpad_client.webhook.create_webhook(hook_url)
+
+            if 'error' in webhook:
+                webhook_code = webhook['error'].get("code")
+                current_app.logger.error(f"Error creating webhook: {webhook.get('error')}")
+                if webhook_code == 409:
+                    return {"error": "Webhook already exists"}
+                return {"error": webhook.get("error")}
+             
+            if webhook.get("id"):
+                current_app.logger.info(f"Webhook created successfully: {webhook}")
+                return {"webhook_id": webhook["id"]}  
+            current_app.logger.error(f"Webhook created but id not found: {webhook}")
+            return {"error": "Webhook id not found"}
+        
+        except HTTPError as e:
+            current_app.logger.error(f"An HTTP error occurred while creating webhook: {e}")
+            return {"error": f"An HTTP error occurred while creating webhook: {e}"}
+        except RequestException as e:
+            current_app.logger.error(f"An API request error occurred while creating webhook: {e}")
+            return {"error": f"An API request error occurred while creating webhook: {e}"}
+        except Exception as e:
+            current_app.logger.exception(f"An unexpected error occurred while creating webhook: {e}")
+            return {"error": f"An unexpected error occurred while creating webhook: {e}"}
+        
+    def get_webhook_id(self, hook_url: str):
+        try:
+            webhooks = self.dialpad_client.webhook.list_webhooks()
+            for webhook in webhooks:
+                if webhook.get("hook_url") == hook_url:
+                    current_app.logger.info(f"Webhook found: {webhook}")
+                    if webhook.get("id"):
+                        return {"webhook_id": webhook["id"]}
+                    current_app.logger.error(f"Webhook found but id not found: {webhook}")
+                    return {"error": "Webhook found but id not found"}
+                
+            current_app.logger.error(f"Webhook not found: {hook_url}")
+            return {"error": "Webhook not found"}
+        
+        except HTTPError as e:
+            current_app.logger.error(f"An HTTP error occurred while getting webhook id: {e}")
+            return {"error": f"An HTTP error occurred while getting webhook id: {e}"}
+        except RequestException as e:
+            current_app.logger.error(f"An API request error occurred while getting webhook id: {e}")
+            return {"error": f"An API request error occurred while getting webhook id: {e}"}
+        except Exception as e:
+            current_app.logger.exception(f"An unexpected error occurred while getting webhook id: {e}")
+            return {"error": f"An unexpected error occurred while getting webhook id: {e}"}
+        
+    #============ Helper Functions =============#
+    def _format_transcript(self, transcript_entries: list[dict], call_data: dict, participants: dict, timezone: str = "UTC") -> str:
+        formatted_lines = []
+
+        date_started = datetime.fromtimestamp(call_data.get('date_started') / 1000, tz=pytz.UTC) if call_data.get('date_started') else None
+        call_id = call_data.get('call_id', 'Unknown Call ID')
+
+        try:
+            local_timezone = pytz.timezone(timezone)
+        except pytz.UnknownTimeZoneError:
+            local_timezone = pytz.UTC
+
+        if date_started:
+            date_started = date_started.astimezone(local_timezone)
+
+        formatted_lines.append(f"Organizer: {participants['host']['email']}")
+        formatted_lines.append(f"Attendee: {participants['guest']['email']}")
+        formatted_lines.append(f"Call Date: {date_started.strftime('%Y-%m-%d %H:%M:%S') if date_started else 'Unknown'}")
+        formatted_lines.append(f"Call ID: {call_id}")
+
+        for entry in transcript_entries:
+            time_str = entry.get('time', '')
+            try:
+                time_obj = datetime.fromisoformat(time_str).replace(tzinfo=pytz.UTC).astimezone(local_timezone)
+                timestamp = time_obj.strftime("[%H:%M:%S]")
+            except ValueError:
+                timestamp = "[Unknown Time]"
+
+            speaker = entry.get('name', 'Unknown Speaker')
+            content = entry.get('content', 'N/A')
+
+            formatted_line = f"{timestamp} {speaker}: {content}"
+            formatted_lines.append(formatted_line)
+        return "\n".join(formatted_lines)
+    
+    def _get_call_participants(self, call_data: dict) -> dict:
+        guest = {
+            "name": call_data.get("contact", {}).get("name", "Unknown Caller"),
+            "email": call_data.get("contact", {}).get("email", ""),
+            "phonenumber": call_data.get("contact", {}).get("phone", "")
+        }
+
+        host = {
+            "name": call_data.get("target", {}).get("name", "Unknown Host"),
+            "email": call_data.get("target", {}).get("email", ""),
+            "phonenumber": call_data.get("target", {}).get("phone", "")
+        }
+
         return {"guest": guest, "host": host}