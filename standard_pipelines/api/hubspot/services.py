--- conflicted
+++ resolved
@@ -1,9 +1,6 @@
-<<<<<<< HEAD
 from __future__ import annotations
 
-=======
 from flask import current_app
->>>>>>> befc6164
 from standard_pipelines.api.services import BaseAPIManager
 from standard_pipelines.data_flow.exceptions import APIError
 
@@ -15,16 +12,11 @@
 from hubspot.crm.objects.notes import SimplePublicObject as NoteObject
 from hubspot.files import ApiException
 
-<<<<<<< HEAD
 import typing as t
 from types import MappingProxyType
 
 
 from abc import ABCMeta, abstractmethod
-=======
-from typing import Optional
-from abc import ABCMeta
->>>>>>> befc6164
 
 
 class HubSpotAPIManager(BaseAPIManager, metaclass=ABCMeta):
@@ -201,7 +193,6 @@
             association_type_category="HUBSPOT_DEFINED",
         )
 
-<<<<<<< HEAD
     def evaluate(self) -> t.Self:
         return self
 
@@ -284,94 +275,3 @@
     @property
     def creation_function(self) -> t.Callable[[CreatableNoteHubSpotObject], ExtantNoteHubSpotObject]:
         return self.api_manager.create_note
-=======
-        try:
-            # Create the deal
-            new_deal = self.api_client.crm.deals.basic_api.create(deal_input)
-            deal_dict = new_deal.to_dict() #type: ignore
-            deal_id = deal_dict.get("id")
-
-            if not deal_id:
-                raise APIError("Failed to retrieve 'id' from newly created deal.")
-
-            # If we have a contact_id, create the association
-            if contact_id:
-                batch_input = BatchInputPublicObjectId(
-                    inputs=[
-                        {
-                            "from": {"id": contact_id},
-                            "to": {"id": deal_id},
-                            "type": "contact_to_deal"
-                        }
-                    ]
-                )
-
-                self.api_client.crm.associations.batch_api.create(
-                    "contacts",
-                    "deals",
-                    batch_input
-                )
-
-            return deal_dict
-
-        except ApiException as e:
-            print(f"Error creating or associating deal: {e}")
-            raise
-
-    def create_meeting(self, meeting_object: dict) -> None:
-        self.api_client.crm.objects.meetings.basic_api.create(meeting_object)
-
-    def create_note(self, note_object: dict) -> None:
-        self.api_client.crm.objects.notes.basic_api.create(note_object)
-
-    def get_deal_notes(self, deal_id: str) -> list[dict]:
-        """Get all notes associated with a deal."""
-        try:
-            # Use associations API to get notes
-            batch_ids = BatchInputPublicObjectId([{"id": deal_id}])
-            note_associations = self.api_client.crm.associations.batch_api.read(
-                from_object_type="deals",
-                to_object_type="notes",
-                batch_input_public_object_id=batch_ids
-            ).to_dict()["results"]
-            
-            notes = []
-            for assoc in note_associations:
-                for note_ref in assoc["to"]:
-                    note = self.api_client.crm.objects.notes.basic_api.get_by_id(
-                        note_ref["id"],
-                        properties=["hs_note_body", "createdate", "updatedate"]
-                    ).to_dict()
-                    notes.append(note)
-            return notes
-        except ApiException as e:
-            current_app.logger.error(f"Error getting deal notes: {e}")
-            raise APIError(f"Failed to get notes for deal {deal_id}")
-
-    def get_deal_items(self, deal_id: str) -> list[dict]:
-        """Get all engagement items (calls, meetings, tasks) associated with a deal."""
-        try:
-            # Get all engagement types
-            engagement_types = ["calls", "meetings", "tasks"]
-            items = []
-            
-            for eng_type in engagement_types:
-                batch_ids = BatchInputPublicObjectId([{"id": deal_id}])
-                item_associations = self.api_client.crm.associations.batch_api.read(
-                    from_object_type="deals",
-                    to_object_type=eng_type,
-                    batch_input_public_object_id=batch_ids
-                ).to_dict()["results"]
-                
-                for assoc in item_associations:
-                    for item_ref in assoc["to"]:
-                        item = getattr(self.api_client.crm.objects, eng_type).basic_api.get_by_id(
-                            item_ref["id"],
-                            properties=["id", "createdate", "updatedate", "outcome", "team_notes", "hs_call_to_number"]
-                        ).to_dict()
-                        items.append({"type": eng_type, **item})
-            return items
-        except ApiException as e:
-            current_app.logger.error(f"Error getting deal items: {e}")
-            raise APIError(f"Failed to get items for deal {deal_id}")
->>>>>>> befc6164
