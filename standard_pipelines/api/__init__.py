from flask import Blueprint, Flask

from standard_pipelines.extensions import oauth

api = Blueprint('api', __name__, url_prefix='/api')

def init_app(app: Flask):
    app.logger.debug(f'Initializing blueprint {__name__}')
    hubspot_oauth_client_register(app)
    google_oauth_client_register(app)
    

    # Add any API-specific initialization here
    # For example, registering error handlers, before_request handlers, etc.
    
def google_oauth_client_register(app: Flask):
    # TODO: Clean this up a little using dict/set checking method
    google_client_id = app.config.get('GOOGLE_CLIENT_ID')
    google_client_secret = app.config.get('GOOGLE_CLIENT_SECRET')
    google_scopes = app.config.get('GOOGLE_SCOPES')
    google_redirect_uri = app.config.get('GOOGLE_REDIRECT_URI')

    if not google_client_id or not google_client_secret or not google_scopes or not google_redirect_uri:
        app.logger.error("Missing Google OAuth credentials in configuration")
        return
    else:
        app.logger.info("Registering Google OAuth client")
        app.logger.debug(f"Using Google client ID: {google_client_id[:5]}...")

        oauth.register(
            name='google',
            client_id=google_client_id,
            client_secret=google_client_secret,
            redirect_uri=google_redirect_uri,
            access_token_url='https://oauth2.googleapis.com/token',
            authorize_url='https://accounts.google.com/o/oauth2/auth',
            api_base_url='https://www.googleapis.com/',
            client_kwargs={
                'scope': google_scopes.split(),
                'token_endpoint_auth_method': 'client_secret_post'
            }
        )
        app.logger.info("Google OAuth client registered successfully")


def hubspot_oauth_client_register(app: Flask):
    client_id = app.config.get('HUBSPOT_CLIENT_ID')
    client_secret = app.config.get('HUBSPOT_CLIENT_SECRET')

    if not client_id or not client_secret:
        app.logger.error("Missing HubSpot OAuth credentials in configuration")
        return

    app.logger.info("Registering HubSpot OAuth client")
    app.logger.debug(f"Using client ID: {client_id[:5]}...")

    oauth.register(
        name='hubspot',
        client_id=client_id,
        client_secret=client_secret,
        access_token_url='https://api.hubapi.com/oauth/v1/token',
        authorize_url='https://app.hubspot.com/oauth/authorize',
        api_base_url='https://api.hubapi.com/',  # Updated base URL
        client_kwargs={
            'scope': 'crm.objects.contacts.read crm.objects.contacts.write crm.objects.deals.read crm.objects.deals.write crm.schemas.deals.read crm.schemas.deals.write oauth crm.objects.users.read crm.objects.users.write',
            'token_endpoint_auth_method': 'client_secret_post'
        }
    )
    app.logger.info("HubSpot OAuth client registered successfully")
    
from .fireflies import routes as fireflies_routes
from .hubspot import routes as hubspot_routes
from .google import routes as google_routes
<<<<<<< HEAD
from .sharpspring import routes as sharpspring_routes
=======
from .dialpad import routes as dialpad_routes
>>>>>>> 830dab0d
<|MERGE_RESOLUTION|>--- conflicted
+++ resolved
@@ -71,8 +71,5 @@
 from .fireflies import routes as fireflies_routes
 from .hubspot import routes as hubspot_routes
 from .google import routes as google_routes
-<<<<<<< HEAD
 from .sharpspring import routes as sharpspring_routes
-=======
-from .dialpad import routes as dialpad_routes
->>>>>>> 830dab0d
+from .dialpad import routes as dialpad_routes