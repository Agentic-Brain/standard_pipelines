from flask import Blueprint, Flask

from standard_pipelines.extensions import oauth

api = Blueprint('api', __name__, url_prefix='/api')

def init_app(app: Flask):
    app.logger.debug(f'Initializing blueprint {__name__}')
    hubspot_oauth_client_register(app)
    google_oauth_client_register(app)
    

    # Add any API-specific initialization here
    # For example, registering error handlers, before_request handlers, etc.
    
def google_oauth_client_register(app: Flask):
    # TODO: Clean this up a little using dict/set checking method
    google_client_id = app.config.get('GOOGLE_CLIENT_ID')
    google_client_secret = app.config.get('GOOGLE_CLIENT_SECRET')
    google_scopes = app.config.get('GOOGLE_SCOPES')
    google_redirect_uri = app.config.get('GOOGLE_REDIRECT_URI')

    if not google_client_id or not google_client_secret or not google_scopes or not google_redirect_uri:
        app.logger.error("Missing Google OAuth credentials in configuration")
        return
    else:
        app.logger.info("Registering Google OAuth client")
        app.logger.debug(f"Using Google client ID: {google_client_id[:5]}...")

        oauth.register(
            name='google',
            client_id=google_client_id,
            client_secret=google_client_secret,
            redirect_uri=google_redirect_uri,
            access_token_url='https://oauth2.googleapis.com/token',
            authorize_url='https://accounts.google.com/o/oauth2/auth',
            api_base_url='https://www.googleapis.com/',
            client_kwargs={
                'scope': google_scopes.split(),
                'token_endpoint_auth_method': 'client_secret_post'
            }
        )
        app.logger.info("Google OAuth client registered successfully")


def hubspot_oauth_client_register(app: Flask):
    client_id = app.config.get('HUBSPOT_CLIENT_ID')
    client_secret = app.config.get('HUBSPOT_CLIENT_SECRET')

    if not client_id or not client_secret:
        app.logger.error("Missing HubSpot OAuth credentials in configuration")
        return

    app.logger.info("Registering HubSpot OAuth client")
    app.logger.debug(f"Using client ID: {client_id[:5]}...")

    oauth.register(
        name='hubspot',
        client_id=client_id,
        client_secret=client_secret,
        access_token_url='https://api.hubapi.com/oauth/v1/token',
        authorize_url='https://app.hubspot.com/oauth/authorize',
        api_base_url='https://api.hubapi.com/',  # Updated base URL
        client_kwargs={
            'scope': 'crm.objects.contacts.read crm.objects.contacts.write crm.objects.deals.read crm.objects.deals.write crm.schemas.deals.read crm.schemas.deals.write oauth crm.objects.users.read crm.objects.users.write',
            'token_endpoint_auth_method': 'client_secret_post'
        }
    )
    app.logger.info("HubSpot OAuth client registered successfully")
    
from .fireflies import routes as fireflies_routes
from .hubspot import routes as hubspot_routes
from .google import routes as google_routes
<<<<<<< HEAD
from .dialpad import routes as dialpad_routes
from .sharpspring import routes as sharpspring_routes
=======
from .sharpspring import routes as sharpspring_routes
from .dialpad import routes as dialpad_routes
>>>>>>> 60aa5431
<|MERGE_RESOLUTION|>--- conflicted
+++ resolved
@@ -71,10 +71,5 @@
 from .fireflies import routes as fireflies_routes
 from .hubspot import routes as hubspot_routes
 from .google import routes as google_routes
-<<<<<<< HEAD
-from .dialpad import routes as dialpad_routes
 from .sharpspring import routes as sharpspring_routes
-=======
-from .sharpspring import routes as sharpspring_routes
-from .dialpad import routes as dialpad_routes
->>>>>>> 60aa5431
+from .dialpad import routes as dialpad_routes