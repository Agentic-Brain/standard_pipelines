from flask import Blueprint, Flask

from standard_pipelines.extensions import oauth

api = Blueprint('api', __name__, url_prefix='/api')

def init_app(app: Flask):
    app.logger.debug(f'Initializing blueprint {__name__}')
    hubspot_oauth_client_register(app)
    google_oauth_client_register(app)
    zoho_oauth_client_register(app)
    

    # Add any API-specific initialization here
    # For example, registering error handlers, before_request handlers, etc.
    
def google_oauth_client_register(app: Flask):
    # TODO: Clean this up a little using dict/set checking method
    google_client_id = app.config.get('GOOGLE_CLIENT_ID')
    google_client_secret = app.config.get('GOOGLE_CLIENT_SECRET')
    google_scopes = app.config.get('GOOGLE_SCOPES')
    google_redirect_uri = app.config.get('GOOGLE_REDIRECT_URI')

    if not google_client_id or not google_client_secret or not google_scopes or not google_redirect_uri:
        app.logger.error("Missing Google OAuth credentials in configuration")
        return
    else:
        app.logger.info("Registering Google OAuth client")
        app.logger.debug(f"Using Google client ID: {google_client_id[:5]}...")

        oauth.register(
            name='google',
            client_id=google_client_id,
            client_secret=google_client_secret,
            redirect_uri=google_redirect_uri,
            access_token_url='https://oauth2.googleapis.com/token',
            authorize_url='https://accounts.google.com/o/oauth2/auth',
            api_base_url='https://www.googleapis.com/',
            client_kwargs={
                'scope': google_scopes.split(),
                'token_endpoint_auth_method': 'client_secret_post'
            }
        )
        app.logger.info("Google OAuth client registered successfully")


def hubspot_oauth_client_register(app: Flask):
    client_id = app.config.get('HUBSPOT_CLIENT_ID')
    client_secret = app.config.get('HUBSPOT_CLIENT_SECRET')

    if not client_id or not client_secret:
        app.logger.error("Missing HubSpot OAuth credentials in configuration")
        return

    app.logger.info("Registering HubSpot OAuth client")
    app.logger.debug(f"Using client ID: {client_id[:5]}...")

    oauth.register(
        name='hubspot',
        client_id=client_id,
        client_secret=client_secret,
        access_token_url='https://api.hubapi.com/oauth/v1/token',
        authorize_url='https://app.hubspot.com/oauth/authorize',
        api_base_url='https://api.hubapi.com/',  # Updated base URL
        client_kwargs={
            'scope': 'crm.objects.contacts.read crm.objects.contacts.write crm.objects.deals.read crm.objects.deals.write crm.schemas.deals.read crm.schemas.deals.write oauth crm.objects.users.read crm.objects.users.write',
            'token_endpoint_auth_method': 'client_secret_post'
        }
    )
    app.logger.info("HubSpot OAuth client registered successfully")

def zoho_oauth_client_register(app: Flask):
    client_id = app.config.get('ZOHO_CLIENT_ID')
    client_secret = app.config.get('ZOHO_CLIENT_SECRET')

    if not client_id or not client_secret:
        app.logger.error("Missing Zoho OAuth credentials in configuration")
        return

    app.logger.info("Registering Zoho OAuth client")
    app.logger.debug(f"Using client ID: {client_id[:5]}...")

    oauth.register(
        name='zoho',
        client_id=client_id,
        client_secret=client_secret,
        access_token_url='https://accounts.zoho.com/oauth/v2/token',
        authorize_url='https://accounts.zoho.com/oauth/v2/auth',
        api_base_url='https://www.zohoapis.com/',  # Updated base URL
        client_kwargs={
            'scope': 'ZohoCRM.users.ALL ZohoCRM.settings.ALL ZohoCRM.modules.ALL ZohoSearch.securesearch.READ',
            'token_endpoint_auth_method': 'client_secret_post'
        }
    )
    app.logger.info("Zoho OAuth client registered successfully")
    
from .fireflies import routes as fireflies_routes
from .hubspot import routes as hubspot_routes
<<<<<<< HEAD
from .zoho import routes as zoho_routes
from .google import routes as google_routes
=======
from .google import routes as google_routes
from .sharpspring import routes as sharpspring_routes
from .dialpad import routes as dialpad_routes
>>>>>>> 7a46bd97
<|MERGE_RESOLUTION|>--- conflicted
+++ resolved
@@ -9,7 +9,7 @@
     hubspot_oauth_client_register(app)
     google_oauth_client_register(app)
     zoho_oauth_client_register(app)
-    
+
 
     # Add any API-specific initialization here
     # For example, registering error handlers, before_request handlers, etc.
@@ -93,14 +93,10 @@
         }
     )
     app.logger.info("Zoho OAuth client registered successfully")
-    
+
 from .fireflies import routes as fireflies_routes
 from .hubspot import routes as hubspot_routes
-<<<<<<< HEAD
 from .zoho import routes as zoho_routes
 from .google import routes as google_routes
-=======
-from .google import routes as google_routes
 from .sharpspring import routes as sharpspring_routes
-from .dialpad import routes as dialpad_routes
->>>>>>> 7a46bd97
+from .dialpad import routes as dialpad_routes