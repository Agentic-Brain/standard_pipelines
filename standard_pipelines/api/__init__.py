from flask import Blueprint, Flask

from standard_pipelines.extensions import oauth

api = Blueprint('api', __name__, url_prefix='/api')

def init_app(app: Flask):
    app.logger.debug(f'Initializing blueprint {__name__}')
    hubspot_oauth_client_register(app)
    google_oauth_client_register(app)
    

    # Add any API-specific initialization here
    # For example, registering error handlers, before_request handlers, etc.
    
def google_oauth_client_register(app: Flask):
    # TODO: Clean this up a little using dict/set checking method
    google_client_id = app.config.get('GOOGLE_CLIENT_ID')
    google_client_secret = app.config.get('GOOGLE_CLIENT_SECRET')
    google_scopes = app.config.get('GOOGLE_SCOPES')
    google_redirect_uri = app.config.get('GOOGLE_REDIRECT_URI')

    if not google_client_id or not google_client_secret or not google_scopes or not google_redirect_uri:
        app.logger.error("Missing Google OAuth credentials in configuration")
        return
    else:
        app.logger.info("Registering Google OAuth client")
        app.logger.debug(f"Using Google client ID: {google_client_id[:5]}...")

        oauth.register(
            name='google',
            client_id=google_client_id,
            client_secret=google_client_secret,
            redirect_uri=google_redirect_uri,
            access_token_url='https://oauth2.googleapis.com/token',
            authorize_url='https://accounts.google.com/o/oauth2/auth',
            api_base_url='https://www.googleapis.com/',
            client_kwargs={
                'scope': google_scopes.split(),
                'token_endpoint_auth_method': 'client_secret_post'
            }
        )
        app.logger.info("Google OAuth client registered successfully")


def hubspot_oauth_client_register(app: Flask):
    client_id = app.config.get('HUBSPOT_CLIENT_ID')
    client_secret = app.config.get('HUBSPOT_CLIENT_SECRET')

    if not client_id or not client_secret:
        app.logger.error("Missing HubSpot OAuth credentials in configuration")
        return

    app.logger.info("Registering HubSpot OAuth client")
    app.logger.debug(f"Using client ID: {client_id[:5]}...")

    oauth.register(
        name='hubspot',
        client_id=client_id,
        client_secret=client_secret,
        access_token_url='https://api.hubapi.com/oauth/v1/token',
        authorize_url='https://app.hubspot.com/oauth/authorize',
        api_base_url='https://api.hubapi.com/',  # Updated base URL
        client_kwargs={
            'scope': 'crm.objects.contacts.read crm.objects.contacts.write crm.objects.deals.read crm.objects.deals.write crm.schemas.deals.read crm.schemas.deals.write oauth',
            'token_endpoint_auth_method': 'client_secret_post'
        }
    )
    app.logger.info("HubSpot OAuth client registered successfully")
    
from .fireflies import routes as fireflies_routes
from .hubspot import routes as hubspot_routes
from .google import routes as google_routes
<<<<<<< HEAD
from .dialpad import routes as dialpad_routes
=======
from .sharpspring import routes as sharpspring_routes
>>>>>>> e9805be2
<|MERGE_RESOLUTION|>--- conflicted
+++ resolved
@@ -71,8 +71,5 @@
 from .fireflies import routes as fireflies_routes
 from .hubspot import routes as hubspot_routes
 from .google import routes as google_routes
-<<<<<<< HEAD
 from .dialpad import routes as dialpad_routes
-=======
-from .sharpspring import routes as sharpspring_routes
->>>>>>> e9805be2
+from .sharpspring import routes as sharpspring_routes