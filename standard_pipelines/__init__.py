--- conflicted
+++ resolved
@@ -74,11 +74,7 @@
     
     from .celery import init_app as celery_init_app
     celery_init_app(app)
-<<<<<<< HEAD
-    
-=======
 
->>>>>>> dac40812
     @app.context_processor
     def inject_semver():
         return dict(app_version=str(APP_VERSION), flask_base_version=str(FLASK_BASE_VERSION))
