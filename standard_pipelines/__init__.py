--- conflicted
+++ resolved
@@ -1,33 +1,38 @@
+from flask import Flask, jsonify
 from flask import Flask, jsonify
 import os
+import socket
 from standard_pipelines.version import APP_VERSION, FLASK_BASE_VERSION
 from dotenv import load_dotenv
 import logging
 import colorlog
 import time
+from logging.handlers import SysLogHandler
 from standard_pipelines.extensions import migrate, db
 from typing import Optional
 import sentry_sdk
 from sentry_sdk.integrations.flask import FlaskIntegration
+from sentry_sdk.integrations.celery import CeleryIntegration
 from standard_pipelines.config import DevelopmentConfig, ProductionConfig, TestingConfig, StagingConfig, get_config
 from standard_pipelines.data_flow.utils import BaseDataFlow
 from standard_pipelines.data_flow.ff2hs_on_transcript.services import FF2HSOnTranscript
 from standard_pipelines.data_flow.gmail_interval_followup.services import GmailIntervalFollowup
 import traceback
-<<<<<<< HEAD
-
-
-=======
->>>>>>> 20db6d3a
+
+
 
 def create_app():
     load_dotenv()
     load_dotenv('.flaskenv')
     init_sentry()
     app = Flask(__name__)
+    
+    # Initialize basic logging first
+    init_basic_logging(app)
+    
     environment_type: Optional[str] = os.getenv('FLASK_ENV')
     config = None
-    init_logging(app)
+    
     if environment_type is None:
         app.logger.critical('NO ENVIRONMENT TYPE DEFINED, ABORTING')
         quit()
@@ -36,7 +41,7 @@
         app.logger.setLevel(logging.DEBUG)
     elif environment_type == 'production':
         config = ProductionConfig()
-    elif environment_type == 'testing':  # Add this block
+    elif environment_type == 'testing':
         config = TestingConfig()
     elif environment_type == 'staging':
         config = StagingConfig()
@@ -45,6 +50,10 @@
         quit()
 
     app.config.from_object(config)
+    
+    # Initialize Papertrail logging after config is loaded
+    init_papertrail_logging(app)
+    
     migrate.init_app(app, db)
     
 
@@ -98,28 +107,6 @@
         return dict(app_version=str(APP_VERSION), flask_base_version=str(FLASK_BASE_VERSION))
 
     @app.errorhandler(Exception)
-<<<<<<< HEAD
-    def handle_exception(e):
-        """Global error handler that runs after any other error handling"""
-        # Always rollback any pending database changes
-        db.session.rollback()
-        
-        # Get current environment
-        environment_type = os.getenv('FLASK_ENV', 'development')
-        
-        # Log the error (this won't duplicate logs from other handlers due to different log messages)
-        app.logger.error(f"Global error handler caught: {str(e)}")
-        
-        # Capture in Sentry if not already captured
-        if hasattr(sentry_sdk, 'capture_exception'):
-            sentry_sdk.capture_exception(e)
-        
-        # In development, show more details
-        if environment_type == 'development':
-            response = {
-                'error': str(e),
-                'type': e.__class__.__name__,
-=======
     def handle_unhandled_exception(e):
         """Global error handler that only triggers for unhandled exceptions"""
         # Always rollback any pending database changes
@@ -143,7 +130,6 @@
                 'error': 'Unhandled exception occurred',
                 'type': error_type,
                 'message': error_details,
->>>>>>> 20db6d3a
                 'traceback': traceback.format_exc()
             }
         else:
@@ -155,7 +141,8 @@
 
     return app
 
-def init_logging(app: Flask) -> None:
+def init_basic_logging(app: Flask) -> None:
+    """Initialize basic logging without config-dependent features"""
     # Clear ALL handlers (including Flask's default handlers)
     app.logger.handlers.clear()
     logging.getLogger().handlers.clear()
@@ -188,7 +175,7 @@
     file_handler.setFormatter(file_formatter)
     file_handler.setLevel(logging.DEBUG)
 
-    # Stream handler with color and environment-specific format
+    # Stream handler with color
     stream_handler = logging.StreamHandler()
     stream_formatter = colorlog.ColoredFormatter(
         '%(log_color)s' + log_format + '%(reset)s',
@@ -210,15 +197,49 @@
     # Prevent propagation to avoid duplicate logs
     app.logger.propagate = False
 
+def init_papertrail_logging(app: Flask) -> None:
+    """Initialize Papertrail logging after config is loaded"""
+    papertrail_host = app.config.get('PAPERTRAIL_HOST')
+    papertrail_port = app.config.get('PAPERTRAIL_PORT')
+    
+    papertrail_system_hostname = app.config.get('PAPERTRAIL_SYSTEM_HOSTNAME')
+    app_name = app.config.get('FLASK_APP')
+    
+    # TODO: Need to set flask app to be read from .flaskenv
+    # current system doesnt work because it isnt prefixed by environment type
+    if all([papertrail_host, papertrail_port, app_name]):
+        try:
+            class ContextFilter(logging.Filter):
+                hostname = socket.gethostname()
+                def filter(self, record):
+                    record.hostname = ContextFilter.hostname
+                    return True
+                
+            papertrail_handler = SysLogHandler(address=(papertrail_host, int(papertrail_port))) # type: ignore
+            papertrail_handler.addFilter(ContextFilter())
+            
+            papertrail_format = f'%(asctime)s {papertrail_system_hostname} {app_name}: %(levelname)s [%(filename)s:%(lineno)d] %(message)s'
+            papertrail_formatter = logging.Formatter(papertrail_format, datefmt='%b %d %H:%M:%S')
+            papertrail_handler.setFormatter(papertrail_formatter)
+            
+            papertrail_handler.setLevel(logging.DEBUG)
+            
+            app.logger.addHandler(papertrail_handler)
+            app.logger.info("Papertrail logging configured")
+        except Exception as e:
+            app.logger.error(f"Failed to initialize Papertrail logging: {str(e)}")
+    else:
+        app.logger.warning("Papertrail logging not configured - missing required settings")
 
 def init_sentry() -> None:
     config = get_config()
     sentry_sdk.init(
         dsn=config.SENTRY_DSN, #type: ignore
-        integrations=[FlaskIntegration()],
+        integrations=[FlaskIntegration(), CeleryIntegration()],
         environment=str(os.getenv('FLASK_ENV')),
         release=APP_VERSION if APP_VERSION else FLASK_BASE_VERSION,
         traces_sample_rate=1.0,
+        send_default_pii=True,
         profiles_sample_rate=1.0,
         _experiments = {
             "continuous_profiling_auto_start": True,
